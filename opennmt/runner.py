"""Main library entrypoint."""

import copy
import io
import os
import sys
import random
import math
import subprocess
import json
import yaml

import numpy as np
import tensorflow as tf

from google.protobuf import text_format

from opennmt import estimator as estimator_util
from opennmt import models
from opennmt.utils import hooks, checkpoint, misc
from opennmt.utils import evaluator
from opennmt.utils.misc import format_translation_output, OrderRestorer


# These options require a value but we can fallback to a default one.
_CONFIG_FALLBACK = {
    "params": {},
    "train": {
        "batch_type": "examples",
        "bucket_width": 1,
        "sample_buffer_size": 500000,
        "save_summary_steps": 100
    },
    "eval": {
        "batch_size": 32,
        "eval_delay": 18000,
        "exporters": "last"
    },
    "infer": {
        "bucket_width": None,
        "batch_size": 16
    },
    "score": {
        "batch_size": 64
    }
}

class Runner(object):
  """Class for managing training, inference, and export. It is mostly a
  wrapper around ``tf.estimator.Estimator``.
  """

  def __init__(self,
               model,
               config,
               seed=None,
               num_devices=1,
               session_config=None,
               auto_config=False,
               hvd=None):
    """Initializes the runner parameters.

    Args:
      model: A :class:`opennmt.models.model.Model` instance to run.
      config: The run configuration.
      seed: The random seed to set.
      num_devices: The number of devices (GPUs) to use for training.
      session_config: ``tf.compat.v1.ConfigProto`` overrides.
      auto_config: If ``True``, use automatic configuration values defined by
        :obj:`model`.
      hvd: Optional Horovod object.

    Raises:
      NotImplementedError: If :obj:`auto_config` is ``True`` but :obj:`model`
        does not define any automatic configuration values.
    """
    self._model = model
    self._num_devices = num_devices
    self._num_replicas = hvd.size() if hvd is not None else num_devices
    self._seed = seed
    self._hvd = hvd

    # Configuration priority: user config > auto config > default config.
    self._config = copy.deepcopy(_CONFIG_FALLBACK)
    if auto_config:
      model_config = self._model.auto_config(num_replicas=self._num_replicas)
      if not model_config:
        raise NotImplementedError("This model does not define any automatic configuration values")
      misc.merge_dict(self._config, model_config)
    misc.merge_dict(self._config, config)
    self._model.initialize(self._config["data"])
    tf.compat.v1.logging.info(
        "Using parameters:\n%s", yaml.dump(self._config, indent=2, default_flow_style=False))

    session_config_base = tf.compat.v1.ConfigProto(
        allow_soft_placement=True,
        log_device_placement=False)
    if self._hvd is not None:
      session_config_base.gpu_options.visible_device_list = str(self._hvd.local_rank())
    if session_config is not None:
      session_config_base.MergeFrom(session_config)
    self._session_config = session_config_base

    np.random.seed(seed)
    random.seed(seed)

  def _make_estimator(self):
    params = self._config["params"]
    train_config = self._config["train"]
    summary_steps = train_config["save_summary_steps"]

    train_distribute = None
    if self._num_devices > 1:
      devices = misc.get_devices(num_devices=self._num_devices, session_config=self._session_config)
      train_distribute = tf.distribute.MirroredStrategy(devices=devices)
    run_config = tf.estimator.RunConfig(
        model_dir=self._config["model_dir"],
        tf_random_seed=self._seed,
        save_summary_steps=summary_steps,
        session_config=self._session_config,
        log_step_count_steps=params.get("gradients_accum", 1) * summary_steps,
        train_distribute=train_distribute)
    if "save_checkpoints_steps" in train_config or "save_checkpoints_secs" in train_config:
      run_config = run_config.replace(
          save_checkpoints_secs=train_config.get("save_checkpoints_secs"),
          save_checkpoints_steps=train_config.get("save_checkpoints_steps"))
    if not self.is_chief():
      run_config = run_config.replace(
          save_checkpoints_secs=None,
          save_checkpoints_steps=None)
    if "keep_checkpoint_max" in train_config:
      run_config = run_config.replace(
          keep_checkpoint_max=train_config["keep_checkpoint_max"])

    return tf.estimator.Estimator(
        estimator_util.make_model_fn(
            self._model,
            eval_prediction_hooks_fn=self._make_eval_prediction_hooks_fn(),
            hvd=self._hvd),
        config=run_config,
        params=params)

  def is_chief(self):
    """Returns ``True`` if this runner is the master runner."""
    if self._hvd is not None:
      return self._hvd.rank() == 0
    cluster_spec = os.getenv("TF_CONFIG")
    if cluster_spec is None:
      return True
    cluster_spec = json.loads(cluster_spec)
    return cluster_spec["task"]["type"] == "chief"

  def _make_eval_prediction_hooks_fn(self):
    external_scorers = self._config["eval"].get("external_evaluators")
    if not self._config["eval"].get("save_eval_predictions", False) and external_scorers is None:
      return None
    if self._model.unsupervised:
      raise RuntimeError("This model does not support saving evaluation predictions")
    save_path = os.path.join(self._config["model_dir"], "eval")
<<<<<<< HEAD
    if not tf.io.gfile.exists(save_path):
      tf.io.gfile.makedirs(save_path)
    scorers = evaluator.make_scorers(self._config["eval"].get("external_evaluators"))
    external_evaluator = evaluator.ExternalEvaluator(
        labels_file=self._config["data"]["eval_labels_file"],
        output_dir=save_path,
        scorers=scorers)
    return lambda predictions, step: [
=======
    if not tf.gfile.Exists(save_path):
      tf.gfile.MakeDirs(save_path)
    if external_scorers is not None:
      external_evaluator = evaluator.ExternalEvaluator(
          labels_file=self._config["data"]["eval_labels_file"],
          output_dir=save_path,
          scorers=evaluator.make_scorers(external_scorers))
    else:
      external_evaluator = None
    return lambda predictions: [
>>>>>>> 6d73aabb
        hooks.SaveEvaluationPredictionHook(
            self._model,
            predictions,
            step,
            os.path.join(save_path, "predictions.txt"),
            post_evaluation_fn=external_evaluator)]

  def _finalize_training_parameters(self):
    train_config = self._config["train"]
    batch_size = train_config.get("batch_size")

    # Auto tune batch size.
    if batch_size is None or batch_size == 0:
      if train_config["batch_type"] == "examples":
        raise ValueError("Batch size autotuning is only supported for the \"tokens\" batch type")
      max_batch_size = 16384
      if train_config.get("effective_batch_size") is not None:
        max_batch_size = min(max_batch_size, train_config["effective_batch_size"])
      train_config["batch_size"] = _auto_tune_batch_size(
          self._config,
          max_batch_size=max_batch_size,
          num_devices=self._num_devices)

    # Set gradients accumulation based on the requested effective batch size.
    if train_config.get("effective_batch_size") is not None:
      self._config["params"]["gradients_accum"] = _count_batch_accum(
          train_config["batch_size"],
          train_config["effective_batch_size"],
          num_replicas=self._num_replicas)
      tf.compat.v1.logging.info(
          "Accumulate gradients of %d iterations to reach effective batch size of %d",
          self._config["params"]["gradients_accum"],
          train_config["effective_batch_size"])

  def _build_train_spec(self, checkpoint_path):
    train_hooks = []
    if checkpoint_path is not None:
      # TODO: reimplement this hook for V2.
      train_hooks.append(hooks.LoadWeightsFromCheckpointHook(checkpoint_path))
    if self._hvd is not None:
      train_hooks.append(self._hvd.BroadcastGlobalVariablesHook(0))

    train_steps = self._config["train"].get("train_steps")
    if train_steps is not None and self._hvd is not None:
      train_steps //= self._hvd.size()
    train_spec = tf.estimator.TrainSpec(
        input_fn=estimator_util.make_input_fn(
            self._model,
            tf.estimator.ModeKeys.TRAIN,
            self._config["train"]["batch_size"],
            features_file=self._config["data"]["train_features_file"],
            labels_file=self._config["data"].get("train_labels_file"),
            batch_type=self._config["train"]["batch_type"],
            bucket_width=self._config["train"]["bucket_width"],
            maximum_features_length=self._config["train"].get("maximum_features_length"),
            maximum_labels_length=self._config["train"].get("maximum_labels_length"),
            shuffle_buffer_size=self._config["train"]["sample_buffer_size"],
            single_pass=self._config["train"].get("single_pass", False),
            num_shards=self._hvd.size() if self._hvd is not None else 1,
            shard_index=self._hvd.rank() if self._hvd is not None else 0,
            num_threads=self._config["train"].get("num_threads"),
            prefetch_buffer_size=self._config["train"].get("prefetch_buffer_size")),
        max_steps=train_steps,
        hooks=train_hooks)
    return train_spec

  def _build_eval_spec(self):
    eval_spec = tf.estimator.EvalSpec(
        input_fn=estimator_util.make_input_fn(
            self._model,
            tf.estimator.ModeKeys.EVAL,
            self._config["eval"]["batch_size"],
            features_file=self._config["data"]["eval_features_file"],
            labels_file=self._config["data"].get("eval_labels_file"),
            num_threads=self._config["eval"].get("num_threads"),
            prefetch_buffer_size=self._config["eval"].get("prefetch_buffer_size")),
        steps=None,
        exporters=_make_exporters(
            self._config["eval"]["exporters"],
            estimator_util.make_serving_input_fn(self._model),
            assets_extra=self._get_model_assets()),
        throttle_secs=self._config["eval"]["eval_delay"])
    return eval_spec

  def _get_model_assets(self):
    generated_assets_path = os.path.join(self._config["model_dir"], "assets")
    if not tf.io.gfile.exists(generated_assets_path):
      tf.io.gfile.makedirs(generated_assets_path)
    return self._model.get_assets(asset_dir=generated_assets_path)

  def train_and_evaluate(self, checkpoint_path=None):
    """Runs the training and evaluation loop.

    Args:
      checkpoint_path: The checkpoint path to load the model weights from it.

    Returns:
      A tuple with a dict of evaluation metrics and the export result or
      ``None`` in TensorFlow 1.8 and older.
    """
    if checkpoint_path is not None and tf.io.gfile.isdir(checkpoint_path):
      checkpoint_path = tf.train.latest_checkpoint(checkpoint_path)
    self._finalize_training_parameters()
    train_spec = self._build_train_spec(checkpoint_path)
    eval_spec = self._build_eval_spec()
    estimator = self._make_estimator()
    result = tf.estimator.train_and_evaluate(estimator, train_spec, eval_spec)
    self._maybe_average_checkpoints(estimator)
    return result

  def train(self, checkpoint_path=None):
    """Runs the training loop.

    Args:
      checkpoint_path: The checkpoint path to load the model weights from it.

    Returns:
      The path to the final model directory.
    """
    if checkpoint_path is not None and tf.io.gfile.isdir(checkpoint_path):
      checkpoint_path = tf.train.latest_checkpoint(checkpoint_path)
    self._finalize_training_parameters()
    train_spec = self._build_train_spec(checkpoint_path)
    estimator = self._make_estimator()
    estimator.train(
        train_spec.input_fn, hooks=train_spec.hooks, max_steps=train_spec.max_steps)
    output_dir = self._maybe_average_checkpoints(estimator)
    if output_dir is None:
      output_dir = estimator.model_dir
    return output_dir

  def evaluate(self, checkpoint_path=None):
    """Runs evaluation.

    Args:
      checkpoint_path: The checkpoint path to load the model weights from it.

    Returns:
      A dict of evaluation metrics.
    """
    if checkpoint_path is not None and tf.io.gfile.isdir(checkpoint_path):
      checkpoint_path = tf.train.latest_checkpoint(checkpoint_path)
    eval_spec = self._build_eval_spec()
    estimator = self._make_estimator()
    return estimator.evaluate(
        eval_spec.input_fn, hooks=eval_spec.hooks, checkpoint_path=checkpoint_path)

  def _maybe_average_checkpoints(self, estimator, avg_subdirectory="avg"):
    """Averages checkpoints if enabled in the training configuration and if the
    current training instance is the chief.

    Args:
      estimator: The ``tf.estimator.Estimator`` instance used for the training.
      avg_subdirectory: The directory within the model directory that will
        contain the averaged checkpoint.

    Returns:
      The path to the directory containing the averaged checkpoint or ``None``
      if no checkpoints were averaged.
    """
    average_last_checkpoints = self._config["train"].get("average_last_checkpoints", 0)
    if average_last_checkpoints > 0 and self.is_chief():
      return self.average_checkpoints(
          os.path.join(estimator.model_dir, avg_subdirectory),
          max_count=average_last_checkpoints)
    return None

  def average_checkpoints(self, output_dir, max_count=8):
    """Averages checkpoints.

    Args:
      output_dir: The directory that will contain the averaged checkpoint.
      max_count: The maximum number of checkpoints to average.

    Returns:
      The path to the directory containing the averaged checkpoint.
    """
    return checkpoint.average_checkpoints(
        self._config["model_dir"],
        output_dir,
        max_count=max_count,
        session_config=self._session_config)

  def infer(self,
            features_file,
            predictions_file=None,
            checkpoint_path=None,
            log_time=False):
    """Runs inference.

    Args:
      features_file: The file(s) to infer from.
      predictions_file: If set, predictions are saved in this file.
      checkpoint_path: Path of a specific checkpoint to predict. If ``None``,
        the latest is used.
      log_time: If ``True``, several time metrics will be printed in the logs at
        the end of the inference loop.
    """
    if checkpoint_path is not None and tf.io.gfile.isdir(checkpoint_path):
      checkpoint_path = tf.train.latest_checkpoint(checkpoint_path)

    input_fn = estimator_util.make_input_fn(
        self._model,
        tf.estimator.ModeKeys.PREDICT,
        self._config["infer"]["batch_size"],
        features_file=features_file,
        bucket_width=self._config["infer"]["bucket_width"],
        num_threads=self._config["infer"].get("num_threads"),
        prefetch_buffer_size=self._config["infer"].get("prefetch_buffer_size"))

    if predictions_file:
      stream = io.open(predictions_file, encoding="utf-8", mode="w")
    else:
      stream = sys.stdout

    infer_hooks = []
    if log_time:
      infer_hooks.append(hooks.LogPredictionTimeHook())

    ordered_writer = None
    write_fn = lambda prediction: (
        self._model.print_prediction(prediction, params=self._config["infer"], stream=stream))

    estimator = self._make_estimator()
    for prediction in estimator.predict(
        input_fn=input_fn,
        checkpoint_path=checkpoint_path,
        hooks=infer_hooks):
      # If the index is part of the prediction, they may be out of order.
      if "index" in prediction:
        if ordered_writer is None:
          ordered_writer = OrderRestorer(
              index_fn=lambda prediction: prediction["index"], callback_fn=write_fn)
        ordered_writer.push(prediction)
      else:
        write_fn(prediction)

    if predictions_file:
      stream.close()

  def export(self, checkpoint_path=None, export_dir_base=None):
    """Exports a model.

    Args:
      checkpoint_path: The checkpoint path to export. If ``None``, the latest is used.
      export_dir_base: The base directory in which a timestamped subdirectory
        containing the exported model will be created. Defaults to
        ``$MODEL_DIR/export/manual``.

    Returns:
      The string path to the exported directory.
    """
    estimator = self._make_estimator()
    if checkpoint_path is not None and tf.io.gfile.isdir(checkpoint_path):
      checkpoint_path = tf.train.latest_checkpoint(checkpoint_path)
    if export_dir_base is None:
      export_dir_base = os.path.join(estimator.model_dir, "export", "manual")

    return estimator.export_saved_model(
        export_dir_base,
        estimator_util.make_serving_input_fn(self._model),
        assets_extra=self._get_model_assets(),
        checkpoint_path=checkpoint_path)

  def score(self, features_file, predictions_file, checkpoint_path=None, output_file=None):
    """Scores existing predictions.

    Args:
      features_file: The input file.
      predictions_file: The predictions file to score.
      checkpoint_path: Path of a specific checkpoint to use. If ``None``,
        the latest is used.
      output_file: The file where the scores are saved. Otherwise, they will be
        printed on the standard output.

    Raises:
      ValueError: if the model is not a sequence to sequence model or a
        language model.
      ValueError: if no checkpoint are found.
      ValueError: if :obj:`predictions_file` is not given.
    """
    if not isinstance(self._model, (models.LanguageModel, models.SequenceToSequence)):
      raise ValueError("scoring only works for sequence to sequence or language models")
    if isinstance(self._model, models.SequenceToSequence) and not predictions_file:
      raise ValueError("predictions_file is required when scoring with a "
                       "sequence to sequence model")

    if checkpoint_path is None:
      checkpoint_path = tf.train.latest_checkpoint(self._config["model_dir"])
    elif tf.io.gfile.isdir(checkpoint_path):
      checkpoint_path = tf.train.latest_checkpoint(checkpoint_path)
    if checkpoint_path is None:
      raise ValueError("could not find a trained model in %s" % self._config["model_dir"])

    model = copy.deepcopy(self._model)
    with tf.Graph().as_default():
      dataset = model.examples_inputter.make_evaluation_dataset(
          features_file,
          predictions_file,
          self._config["score"]["batch_size"],
          num_threads=self._config["score"].get("num_threads"),
          prefetch_buffer_size=self._config["score"].get("prefetch_buffer_size"))
      iterator = tf.compat.v1.data.make_initializable_iterator(dataset)
      features, labels = iterator.get_next()
      labels["alignment"] = None  # Add alignment key to force the model to return attention.
      outputs, _ = model(
          features,
          labels,
          self._config["params"],
          tf.estimator.ModeKeys.EVAL)

      cross_entropy = tf.nn.sparse_softmax_cross_entropy_with_logits(
          logits=outputs["logits"], labels=labels["ids_out"])
      weights = tf.sequence_mask(labels["length"], dtype=cross_entropy.dtype)
      masked_cross_entropy = cross_entropy * weights
      scores = tf.reduce_sum(masked_cross_entropy, axis=1)
      results = {
          "cross_entropy": cross_entropy,
          "score": scores,
          "tokens": labels["tokens"],
          "length": labels["length"] - 1  # -1 for the special token.
      }
      if "attention" in outputs:
        results["attention"] = outputs["attention"]

      if output_file:
        stream = io.open(output_file, encoding="utf-8", mode="w")
      else:
        stream = sys.stdout

      output_tokenizer = (
          self._model.labels_inputter.tokenizer if not self._model.unsupervised
          else self._model.features_inputter.tokenizer)
      checkpoint_saver = tf.train.Checkpoint(model=model)
      with tf.compat.v1.train.MonitoredSession(
          session_creator=tf.compat.v1.train.ChiefSessionCreator(
              scaffold=tf.compat.v1.train.Scaffold(saver=checkpoint_saver),
              checkpoint_filename_with_path=checkpoint_path,
              config=self._session_config)) as sess:
        sess.run(iterator.initializer)
        while not sess.should_stop():
          for batch in misc.extract_batches(sess.run(results)):
            tokens = batch["tokens"][:batch["length"]]
            sentence = output_tokenizer.detokenize(tokens)
            token_level_scores = None
            attention = None
            if self._config["score"].get("with_token_level"):
              token_level_scores = batch["cross_entropy"][:batch["length"]]
            if "attention" in batch:
              attention = batch["attention"][:batch["length"]]
            alignment_type = self._config["score"].get("with_alignments")
            sentence = format_translation_output(
                sentence,
                score=batch["score"],
                token_level_scores=token_level_scores,
                attention=attention,
                alignment_type=alignment_type)
            misc.print_bytes(tf.compat.as_bytes(sentence), stream=stream)

      if output_file:
        stream.close()

def _make_exporters(exporters_type, serving_input_fn, assets_extra=None):
  if exporters_type is None:
    return None
  if not isinstance(exporters_type, list):
    exporters_type = [exporters_type]
  exporters = []
  for exporter_type in exporters_type:
    exporter_type = exporter_type.lower()
    if exporter_type == "last":
      exporters.append(tf.estimator.LatestExporter(
          "latest", serving_input_fn, assets_extra=assets_extra))
    elif exporter_type == "final":
      exporters.append(tf.estimator.FinalExporter(
          "final", serving_input_fn, assets_extra=assets_extra))
    elif exporter_type == "best":
      exporters.append(tf.estimator.BestExporter(
          name="best", serving_input_receiver_fn=serving_input_fn, assets_extra=assets_extra))
    else:
      raise ValueError("invalid exporter type: %s" % exporter_type)
  if len(exporters) == 1:
    return exporters[0]
  return exporters

def _count_batch_accum(batch_size, target_batch_size, num_replicas=1):
  """Given the current batch size, the number of replicas, and the requested
  effective batch size, returns the number of gradients to accumulate.
  """
  return int(math.ceil(float(target_batch_size) / (batch_size * num_replicas)))

def _auto_tune_batch_size(config,
                          min_batch_size=1024,
                          max_batch_size=16384,
                          min_range=256,
                          sample_iterations=5,
                          num_devices=1,
                          gpu_memory_fraction=0.8):
  """Find the largest token-based batch size that can be used with this
  configuration.

  This function runs some training iterations and uses out-of-memory errors as
  search conditions. A binary search is used to converge to a suitable batch
  size.

  We prefer to run the iterations in a different process so that it does not
  alter the current context (OOM may not be safe to recover from, see for
  example https://stackoverflow.com/q/53820713/2529808).

  Args:
    config: The training configuration.
    min_batch_size: The smallest batch size to consider.
    max_batch_size: The largest batch size to consider.
    min_range: Continue searching while the difference between
      :obj:`max_batch_size` and :obj:`min_batch_size` is larger than this value.
    sample_iterations: The number of training iterations.
    num_devices: The number of devices to use.
    gpu_memory_fraction: Fraction of the GPU memory to use.

  Returns:
    The autotuned batch size.
  """
  config = copy.deepcopy(config)
  config["train"]["save_checkpoints_steps"] = None
  config["train"]["average_last_checkpoints"] = 0
  config["train"]["train_steps"] = sample_iterations
  config_path = os.path.join(config["model_dir"], "batch_size_autotuner.yml")

  # Define the TensorFlow session config, if needed.
  session_config_path = None
  if gpu_memory_fraction < 1:
    session_config = tf.compat.v1.ConfigProto(
        gpu_options=tf.compat.v1.GPUOptions(per_process_gpu_memory_fraction=gpu_memory_fraction))
    session_config_path = os.path.join(config["model_dir"], "batch_size_autotuner.proto")
    with tf.io.gfile.GFile(session_config_path, mode="w") as session_config_file:
      session_config_file.write(text_format.MessageToString(session_config))

  args = [
      "python", "-m", "opennmt.bin.main", "train",
      "--config", config_path, "--num_gpus", str(num_devices)]
  if session_config_path is not None:
    args += ["--session_config", session_config_path]

  tf.compat.v1.logging.info(
      "Searching the largest batch size between %d and %d with a precision of %d...",
      min_batch_size, max_batch_size, min_range)

  while max_batch_size - min_batch_size > min_range:
    batch_size = (max_batch_size + min_batch_size) // 2

    # Update configuration with current batch size and adjusted gradients
    # accumulation.
    config["train"]["batch_size"] = batch_size
    if config["train"].get("effective_batch_size") is not None:
      config["params"]["gradients_accum"] = _count_batch_accum(
          batch_size, config["train"]["effective_batch_size"], num_replicas=num_devices)
    with tf.io.gfile.GFile(config_path, mode="wb") as config_file:
      yaml.dump(config, config_file)

    tf.compat.v1.logging.info("Trying training with batch size %d...", batch_size)
    with open(os.devnull, "w") as devnull:
      process = subprocess.Popen(args, stdout=devnull, stderr=devnull)
      exit_code = process.wait()

    if exit_code != 0:
      tf.compat.v1.logging.info("... failed.")
      max_batch_size = batch_size - 1
    else:
      tf.compat.v1.logging.info(
          "... succeeded, continue until the search range is smaller than %d.", min_range)
      min_batch_size = batch_size

  tf.compat.v1.logging.info("Batch size auto tuned to %d.", min_batch_size)

  # Cleanup temporary files.
  os.remove(config_path)
  if session_config_path is not None:
    os.remove(session_config_path)
  return min_batch_size<|MERGE_RESOLUTION|>--- conflicted
+++ resolved
@@ -157,18 +157,8 @@
     if self._model.unsupervised:
       raise RuntimeError("This model does not support saving evaluation predictions")
     save_path = os.path.join(self._config["model_dir"], "eval")
-<<<<<<< HEAD
     if not tf.io.gfile.exists(save_path):
       tf.io.gfile.makedirs(save_path)
-    scorers = evaluator.make_scorers(self._config["eval"].get("external_evaluators"))
-    external_evaluator = evaluator.ExternalEvaluator(
-        labels_file=self._config["data"]["eval_labels_file"],
-        output_dir=save_path,
-        scorers=scorers)
-    return lambda predictions, step: [
-=======
-    if not tf.gfile.Exists(save_path):
-      tf.gfile.MakeDirs(save_path)
     if external_scorers is not None:
       external_evaluator = evaluator.ExternalEvaluator(
           labels_file=self._config["data"]["eval_labels_file"],
@@ -176,8 +166,7 @@
           scorers=evaluator.make_scorers(external_scorers))
     else:
       external_evaluator = None
-    return lambda predictions: [
->>>>>>> 6d73aabb
+    return lambda predictions, step: [
         hooks.SaveEvaluationPredictionHook(
             self._model,
             predictions,
