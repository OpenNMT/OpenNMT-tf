"""Language model."""

import tensorflow as tf

from opennmt import constants
from opennmt import inputters
from opennmt import layers
from opennmt.data import dataset as dataset_util
from opennmt.models import model
from opennmt.utils import decoding
from opennmt.utils import losses
from opennmt.utils import misc


class LanguageModel(model.SequenceGenerator):
  """An experimental language model."""

  def __init__(self,
               decoder,
               embedding_size=None,
               reuse_embedding=True):
    """Initializes the language model.

    Args:
      decoder: A :class:`opennmt.decoders.Decoder` instance.
      embedding_size: The size of the word embedding. If not set, pretrained
        embeddings should be defined in the configuration.
      reuse_embedding: If ``True``, reuse the embedding weights in the output
        layer.

    Raises:
      ValueError: if the decoder type is invalid.
    """
    inputter = LanguageModelInputter(embedding_size=embedding_size)
    super(LanguageModel, self).__init__(inputter)
    self.decoder = decoder
    self.reuse_embedding = reuse_embedding

  def auto_config(self, num_replicas=1):
    config = super(LanguageModel, self).auto_config(num_replicas=num_replicas)
    return misc.merge_dict(config, {
        "infer": {
            "length_bucket_width": 1  # To ensure fixed length in each batch.
        }
    })

  def build(self, input_shape):
    super(LanguageModel, self).build(input_shape)
    vocab_size = self.examples_inputter.vocabulary_size
    output_layer = None
    if self.reuse_embedding:
      output_layer = layers.Dense(
          vocab_size,
          weight=self.examples_inputter.embedding,
          transpose=True)
    self.decoder.initialize(vocab_size=vocab_size, output_layer=output_layer)

  def call(self, features, labels=None, training=None, step=None):
    outputs, predictions = None, None

    ids, length = features["ids"], features["length"]
    if labels is not None:
      # For training and evaluation, forward the full sequence.
      logits, _ = self._decode(ids, length, training=training)
      outputs = dict(logits=logits)
    else:
      assert_fixed_length = tf.debugging.Assert(
          tf.reduce_all(tf.equal(length, tf.reduce_max(length))),
          ["Language model does not support variable length contexts during "
           "generation, consider setting batch_size or length_bucket_width to 1"])

      # Run decoder one the context, if any.
      with tf.control_dependencies([assert_fixed_length]):
        context_ids, start_ids = tf.split(ids, [tf.shape(ids)[1] - 1, 1], axis=1)
        context_length = length - 1
        batch_size = tf.shape(context_length)[0]
        state = tf.cond(
            tf.equal(tf.reduce_sum(context_length), 0),
            true_fn=lambda: self.decoder.initial_state(batch_size=batch_size, dtype=self.dtype),
            false_fn=lambda: self._decode(context_ids, context_length)[1])

      def _decode_with_step_offset(ids, step, state):
        return self._decode(ids, step + context_length[0], state)

      # Iteratively decode from the last decoder state.
<<<<<<< HEAD
      sampled_ids, sampled_length, _, _, _ = decoding.dynamic_decode_from_params(
          self.decoder,
          self.examples_inputter,
          tf.squeeze(start_ids, 1),
          initial_state=state,
          params=self.params)
      sampled_ids = tf.reshape(sampled_ids, [batch_size, -1])
      sampled_length = tf.reshape(sampled_length, [batch_size])
=======
      with tf.variable_scope(tf.get_variable_scope(), reuse=True):
        sampled_ids, sampled_length, _, _, _ = decoding.dynamic_decode(
            _decode_with_step_offset,
            tf.squeeze(start_ids, 1),
            initial_state=state,
            sampler=sampler,
            maximum_iterations=params.get("maximum_iterations", 250),
            minimum_iterations=params.get("minimum_decoding_length", 0))
        sampled_ids = tf.squeeze(sampled_ids, 1)
        sampled_length = tf.squeeze(sampled_length, 1)
>>>>>>> 5b1e5212

      # Build the full prediction.
      full_ids = tf.concat([ids, sampled_ids], 1)
      full_length = length + sampled_length
      tokens = self.features_inputter.ids_to_tokens.lookup(full_ids)
      predictions = dict(tokens=tokens, length=full_length)

    return outputs, predictions

  def _decode(self, ids, length_or_step, state=None, training=None):
    # Decode from ids.
    inputs = self.examples_inputter({"ids": ids}, training=training)
    logits, state, _ = self.decoder(inputs, length_or_step, state=state, training=training)
    return logits, state

  def compute_loss(self, outputs, labels, training=True):
    return losses.cross_entropy_sequence_loss(
        outputs["logits"],
        labels["ids_out"],
        labels["length"],
        label_smoothing=self.params.get("label_smoothing", 0.0),
        average_in_time=self.params.get("average_loss_in_time", False),
        training=training)

  def print_prediction(self, prediction, params=None, stream=None):
    target_length = prediction["length"]
    tokens = prediction["tokens"][:target_length]
    sentence = self.examples_inputter.tokenizer.detokenize(tokens)
    sentence = misc.format_translation_output(sentence)
    misc.print_bytes(tf.compat.as_bytes(sentence), stream=stream)


class LanguageModelInputter(inputters.WordEmbedder):
  """A special inputter for language modeling.

  This is a single word embedder that simply produces labels by shifting the
  input sequence.
  """

  def _generate_example(self, element, training=None):
    features = self.make_features(element, training=training)
    labels = {
        "ids_out": tf.concat([features["ids"][1:], [constants.END_OF_SENTENCE_ID]], 0),
        "length": tf.identity(features["length"])
    }
    if not training:
      labels["tokens"] = tf.concat([features["tokens"][1:], [constants.END_OF_SENTENCE_TOKEN]], 0)
    return features, labels

  def make_evaluation_dataset(self,
                              features_file,
                              labels_file,
                              batch_size,
                              num_threads=1,
                              prefetch_buffer_size=None):
    """See :meth:`opennmt.inputters.ExampleInputter.make_evaluation_dataset`."""
    _ = labels_file
    dataset = self.make_dataset(features_file, training=False)
    dataset = dataset.apply(dataset_util.inference_pipeline(
        batch_size,
        process_fn=lambda x: self._generate_example(x, training=False),
        num_threads=num_threads,
        prefetch_buffer_size=prefetch_buffer_size))
    return dataset

  def make_training_dataset(self,
                            features_file,
                            labels_file,
                            batch_size,
                            batch_type="examples",
                            batch_multiplier=1,
                            batch_size_multiple=1,
                            shuffle_buffer_size=None,
                            length_bucket_width=None,
                            maximum_features_length=None,
                            maximum_labels_length=None,
                            single_pass=False,
                            num_shards=1,
                            shard_index=0,
                            num_threads=4,
                            prefetch_buffer_size=None):
    """See :meth:`opennmt.inputters.ExampleInputter.make_training_dataset`."""
    _ = labels_file
    dataset = self.make_dataset(features_file, training=True)
    dataset = dataset.apply(dataset_util.training_pipeline(
        batch_size,
        batch_type=batch_type,
        batch_multiplier=batch_multiplier,
        length_bucket_width=length_bucket_width,
        single_pass=single_pass,
        process_fn=lambda x: self._generate_example(x, training=True),
        num_threads=num_threads,
        shuffle_buffer_size=shuffle_buffer_size,
        prefetch_buffer_size=prefetch_buffer_size,
        maximum_features_length=maximum_features_length,
        maximum_labels_length=maximum_labels_length,
        features_length_fn=self.get_length,
        batch_size_multiple=batch_size_multiple,
        num_shards=num_shards,
        shard_index=shard_index))
    return dataset<|MERGE_RESOLUTION|>--- conflicted
+++ resolved
@@ -79,31 +79,27 @@
             true_fn=lambda: self.decoder.initial_state(batch_size=batch_size, dtype=self.dtype),
             false_fn=lambda: self._decode(context_ids, context_length)[1])
 
+      params = self.params
+      sampling_topk = params.get("sampling_topk")
+      if sampling_topk is not None and sampling_topk != 1:
+        sampler = decoding.RandomSampler(
+            from_top_k=sampling_topk, temperature=params.get("sampling_temperature"))
+      else:
+        sampler = decoding.BestSampler()
+
       def _decode_with_step_offset(ids, step, state):
         return self._decode(ids, step + context_length[0], state)
 
       # Iteratively decode from the last decoder state.
-<<<<<<< HEAD
-      sampled_ids, sampled_length, _, _, _ = decoding.dynamic_decode_from_params(
-          self.decoder,
-          self.examples_inputter,
+      sampled_ids, sampled_length, _, _, _ = decoding.dynamic_decode(
+          _decode_with_step_offset,
           tf.squeeze(start_ids, 1),
           initial_state=state,
-          params=self.params)
+          sampler=sampler,
+          maximum_iterations=params.get("maximum_decoding_length", 250),
+          minimum_iterations=params.get("minimum_decoding_length", 0))
       sampled_ids = tf.reshape(sampled_ids, [batch_size, -1])
       sampled_length = tf.reshape(sampled_length, [batch_size])
-=======
-      with tf.variable_scope(tf.get_variable_scope(), reuse=True):
-        sampled_ids, sampled_length, _, _, _ = decoding.dynamic_decode(
-            _decode_with_step_offset,
-            tf.squeeze(start_ids, 1),
-            initial_state=state,
-            sampler=sampler,
-            maximum_iterations=params.get("maximum_iterations", 250),
-            minimum_iterations=params.get("minimum_decoding_length", 0))
-        sampled_ids = tf.squeeze(sampled_ids, 1)
-        sampled_length = tf.squeeze(sampled_length, 1)
->>>>>>> 5b1e5212
 
       # Build the full prediction.
       full_ids = tf.concat([ids, sampled_ids], 1)
