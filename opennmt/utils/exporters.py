"""Define model exporters."""

import abc
import os
import tempfile

import tensorflow as tf

from opennmt.utils import misc
from opennmt.models import catalog


class Exporter(abc.ABC):
    """Base class for model exporters."""

    def export(self, model, export_dir):
        """Exports :obj:`model` to :obj:`export_dir`.

        Raises:
          ValueError: if :obj:`model` is not supported by this exporter.
        """
        self._export_model(model, export_dir)
        with tempfile.TemporaryDirectory() as tmp_dir:
            extra_assets = model.export_assets(tmp_dir)
            if extra_assets:
                assets_extra = os.path.join(export_dir, "assets.extra")
                tf.io.gfile.makedirs(assets_extra)
                for filename, path in extra_assets.items():
                    tf.io.gfile.copy(
                        path, os.path.join(assets_extra, filename), overwrite=True
                    )
                tf.get_logger().info("Extra assets written to: %s", assets_extra)

    @abc.abstractmethod
    def _export_model(self, model, export_dir):
        raise NotImplementedError()


_EXPORTERS_REGISTRY = misc.ClassRegistry(base_class=Exporter)
register_exporter = _EXPORTERS_REGISTRY.register


def make_exporter(name, **kwargs):
    """Creates a new exporter.

    Args:
      name: The exporter name.
      **kwargs: Additional arguments to pass to the exporter constructor.

    Returns:
      A :class:`opennmt.utils.Exporter` instance.

    Raises:
      ValueError: if :obj:`name` is invalid.
    """
    exporter_class = _EXPORTERS_REGISTRY.get(name)
    if exporter_class is None:
        raise ValueError("Invalid exporter name: %s" % name)
    return exporter_class(**kwargs)


def list_exporters():
    """Lists the name of registered exporters."""
    return _EXPORTERS_REGISTRY.class_names


@register_exporter(name="saved_model")
class SavedModelExporter(Exporter):
    """SavedModel exporter."""

    def _export_model(self, model, export_dir):
        tf.saved_model.save(model, export_dir, signatures=model.serve_function())


@register_exporter(name="checkpoint")
class CheckpointExporter(Exporter):
    """Checkpoint exporter."""

    def _export_model(self, model, export_dir):
        checkpoint = tf.train.Checkpoint(model=model)
        checkpoint.write(os.path.join(export_dir, "ckpt"))


@register_exporter(name="tflite")
class TFLiteExporter(Exporter):
    """TensorFlow Lite exporter."""

    def __init__(self, quantization=None):
<<<<<<< HEAD
        self._quantization = quantization

    def _export_model(self, model, export_dir):

        # Models currently supported for TFLite exporting
        tflite_supported_models = [
            catalog.NMTSmallV1,
            catalog.NMTMediumV1,
            catalog.NMTBigV1,
            catalog.LuongAttention,
        ]

        # If it isn't any of the supported models, raise an exception
        if not any(
            [
                isinstance(model, supported_model)
                for supported_model in tflite_supported_models
            ]
        ):
            raise TypeError(
                "Unsupported model to export to TFLite, supported models are:"
                "NMTSmallV1, NMTMediumV1, NMTBigV1, LuongAttention"
            )

=======
        accepted_quantization = ("float16",)
        if quantization is not None and quantization not in accepted_quantization:
            raise ValueError(
                "Unsupported quantization '%s' for TensorFlow Lite, accepted values are: %s"
                % (quantization, ", ".join(accepted_quantization))
            )
        self._quantization = quantization

    def _export_model(self, model, export_dir):
>>>>>>> f6e5c444
        if not model.built:
            model.create_variables()

        # Tries to run prediction with TensorFlow Lite method it will convert
<<<<<<< HEAD
        tflite_concrete_fn = tf.function(
            model.infer_tflite,
            input_signature=[tf.TensorSpec([None], dtype=tf.dtypes.int32, name="ids")],
        ).get_concrete_function()
=======
        tflite_concrete_fn = model.tflite_function().get_concrete_function()
>>>>>>> f6e5c444

        # Saving
        converter = tf.lite.TFLiteConverter.from_concrete_functions(
            [tflite_concrete_fn]
        )
        converter.target_spec.supported_ops = [
            tf.lite.OpsSet.TFLITE_BUILTINS,  # enable TensorFlow Lite ops.
            tf.lite.OpsSet.SELECT_TF_OPS,  # enable TensorFlow ops.
        ]
        converter.optimizations = [tf.lite.Optimize.DEFAULT]
<<<<<<< HEAD

        if self._quantization is not None:
            if self._quantization in "float16":
                converter.target_spec.supported_types = [tf.float16]
=======
        if self._quantization == "float16":
            converter.target_spec.supported_types = [tf.float16]
>>>>>>> f6e5c444

        tflite_model_path = os.path.join(export_dir, "opennmt.tflite")
        tflite_model = converter.convert()
        with tf.io.gfile.GFile(tflite_model_path, "wb") as f:
            f.write(tflite_model)
<<<<<<< HEAD
        print(
            "Finished Model Conversion, Converted model can be found at: "
            + tflite_model_path.replace("\\", "/")
        )
=======
>>>>>>> f6e5c444


@register_exporter(name="tflite_float16")
class TFLiteFloat16Exporter(TFLiteExporter):
    """TensorFlow Lite exporter with float16 quantization."""

    def __init__(self):
        super().__init__(quantization="float16")


@register_exporter(name="ctranslate2")
class CTranslate2Exporter(Exporter):
    """CTranslate2 exporter."""

    def __init__(self, quantization=None):
        """Initializes the exporter.

        Args:
          quantization: Quantize model weights to this type when exporting the model.
            Can be "int8", "int16", or "float16". Default is no quantization.

        Raises:
          ImportError: if the CTranslate2 package is missing.
          ValueError: if :obj:`quantization` is invalid.
        """
        # Fail now if ctranslate2 package is missing.
        import ctranslate2

        accepted_quantization = ("int8", "int16", "float16")
        if quantization is not None and quantization not in accepted_quantization:
            raise ValueError(
                "Invalid quantization '%s' for CTranslate2, accepted values are: %s"
                % (quantization, ", ".join(accepted_quantization))
            )
        self._quantization = quantization

    def _export_model(self, model, export_dir):
        model_spec = model.ctranslate2_spec
        if model_spec is None:
            raise ValueError(
                "The model does not define an equivalent CTranslate2 model specification"
            )
        if not model.built:
            model.create_variables()
        variables = misc.get_variables_name_mapping(model, root_key="model")
        variables = {
            name.replace("/.ATTRIBUTES/VARIABLE_VALUE", ""): value.numpy()
            for name, value in variables.items()
        }
        import ctranslate2

        converter = ctranslate2.converters.OpenNMTTFConverter(
            model_spec,
            model.features_inputter.vocabulary_file,
            model.labels_inputter.vocabulary_file,
            variables=variables,
        )
        converter.convert(export_dir, quantization=self._quantization, force=True)


@register_exporter(name="ctranslate2_int8")
class CTranslate2Int8Exporter(CTranslate2Exporter):
    """CTranslate2 exporter with int8 quantization."""

    def __init__(self):
        super().__init__(quantization="int8")


@register_exporter(name="ctranslate2_int16")
class CTranslate2Int16Exporter(CTranslate2Exporter):
    """CTranslate2 exporter with int16 quantization."""

    def __init__(self):
        super().__init__(quantization="int16")


@register_exporter(name="ctranslate2_float16")
class CTranslate2Float16Exporter(CTranslate2Exporter):
    """CTranslate2 exporter with float16 quantization."""

    def __init__(self):
        super().__init__(quantization="float16")<|MERGE_RESOLUTION|>--- conflicted
+++ resolved
@@ -86,7 +86,6 @@
     """TensorFlow Lite exporter."""
 
     def __init__(self, quantization=None):
-<<<<<<< HEAD
         self._quantization = quantization
 
     def _export_model(self, model, export_dir):
@@ -111,29 +110,14 @@
                 "NMTSmallV1, NMTMediumV1, NMTBigV1, LuongAttention"
             )
 
-=======
-        accepted_quantization = ("float16",)
-        if quantization is not None and quantization not in accepted_quantization:
-            raise ValueError(
-                "Unsupported quantization '%s' for TensorFlow Lite, accepted values are: %s"
-                % (quantization, ", ".join(accepted_quantization))
-            )
-        self._quantization = quantization
-
-    def _export_model(self, model, export_dir):
->>>>>>> f6e5c444
         if not model.built:
             model.create_variables()
 
         # Tries to run prediction with TensorFlow Lite method it will convert
-<<<<<<< HEAD
         tflite_concrete_fn = tf.function(
             model.infer_tflite,
             input_signature=[tf.TensorSpec([None], dtype=tf.dtypes.int32, name="ids")],
         ).get_concrete_function()
-=======
-        tflite_concrete_fn = model.tflite_function().get_concrete_function()
->>>>>>> f6e5c444
 
         # Saving
         converter = tf.lite.TFLiteConverter.from_concrete_functions(
@@ -144,27 +128,19 @@
             tf.lite.OpsSet.SELECT_TF_OPS,  # enable TensorFlow ops.
         ]
         converter.optimizations = [tf.lite.Optimize.DEFAULT]
-<<<<<<< HEAD
 
         if self._quantization is not None:
             if self._quantization in "float16":
                 converter.target_spec.supported_types = [tf.float16]
-=======
-        if self._quantization == "float16":
-            converter.target_spec.supported_types = [tf.float16]
->>>>>>> f6e5c444
 
         tflite_model_path = os.path.join(export_dir, "opennmt.tflite")
         tflite_model = converter.convert()
         with tf.io.gfile.GFile(tflite_model_path, "wb") as f:
             f.write(tflite_model)
-<<<<<<< HEAD
         print(
             "Finished Model Conversion, Converted model can be found at: "
             + tflite_model_path.replace("\\", "/")
         )
-=======
->>>>>>> f6e5c444
 
 
 @register_exporter(name="tflite_float16")
