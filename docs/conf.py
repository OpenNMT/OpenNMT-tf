--- conflicted
+++ resolved
@@ -11,13 +11,8 @@
 author = "OpenNMT"
 language = "en"
 
-<<<<<<< HEAD
-version = "1.19"  # The short X.Y version.
-release = "1.19.2"  # The full version, including alpha/beta/rc tags.
-=======
 version = "1.20"  # The short X.Y version.
 release = "1.20.0"  # The full version, including alpha/beta/rc tags.
->>>>>>> 1b1396a8
 
 source_suffix = ".rst"
 master_doc = "index"
