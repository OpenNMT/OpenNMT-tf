**Notes on versioning**

OpenNMT-tf follows [semantic versioning 2.0.0](https://semver.org/). The API covers:

* command line options
* configuration files
* checkpoints
* public classes and functions that do not come from third parties
* minimum required TensorFlow version

---

## [Unreleased]

### Breaking changes

### New features

<<<<<<< HEAD
* Label smoothing schedule
=======
* Update the OpenNMT tokenizer to 1.3.0 and use its Python package instead of requiring a manual compilation (Linux only)
>>>>>>> 1d674d2b

### Fixes and improvements

* Fix error when using FP16 and an `AttentionMechanism` module (for TensorFlow 1.5+)
* Manual export will remove default-valued attributes from the NodeDefs (for TensorFlow 1.6+)
* Silence some deprecation warnings with recent TensorFlow versions

## [1.0.3](https://github.com/OpenNMT/OpenNMT-tf/releases/tag/v1.0.3) (2018-04-02)

### Fixes and improvements

* Make `Runner.export` return the path to the export directory
* Fix and update `setup.py` to support `pip` installation

## [1.0.2](https://github.com/OpenNMT/OpenNMT-tf/releases/tag/v1.0.2) (2018-03-28)

### Fixes and improvements

* Fix the encoder state structure when RNN encoders are combined (e.g. in `SequentialEncoder`)
* Fix `CharConvEmbedder` error on empty sequences
* Fix `Adafactor` crash on sparse updates, automatically fallback to dense updates instead
* Improve the Transformer decoder mask construction (up to 10% speedup during training)

## [1.0.1](https://github.com/OpenNMT/OpenNMT-tf/releases/tag/v1.0.1) (2018-03-14)

### Fixes and improvements

* Fix undefined `xrange` error in `utils/beam_search.py` when using Python 3

## [1.0.0](https://github.com/OpenNMT/OpenNMT-tf/releases/tag/v1.0.0) (2018-03-14)

Initial stable release.<|MERGE_RESOLUTION|>--- conflicted
+++ resolved
@@ -16,11 +16,8 @@
 
 ### New features
 
-<<<<<<< HEAD
 * Label smoothing schedule
-=======
 * Update the OpenNMT tokenizer to 1.3.0 and use its Python package instead of requiring a manual compilation (Linux only)
->>>>>>> 1d674d2b
 
 ### Fixes and improvements
 
