**Notes on versioning**

OpenNMT-tf follows [semantic versioning 2.0.0](https://semver.org/). The API covers:

* command line options
* configuration files
* checkpoints of non experimental models
* classes and functions documented on the online documentation and directly accessible from the top-level `opennmt` package

---

## [Unreleased]

OpenNMT-tf 2.0 is the first major update of the project. The goal of this release is to use the new features and practices introduced by TensorFlow 2.0.

### Breaking changes

See the [2.0 Transition Guide](docs/v2_transition.md) for details about the following changes.

* TensorFlow 2.0 is required
* Python 3.5 or greater is required
* Checkpoints are no longer compatible as the code now uses object-based instead of name-based checkpointing (except Transformer-based checkpoints which are automatically upgraded when loaded)
* The `onmt-main` script now makes use of subparsers which require to move the run type and it specific options to the end of the command
* Some predefined models have been renamed or changed, see the [transition guide](docs/v2_transition.md#changed-predefined-models)
* Some parameters in the YAML configuration have been renamed or changed, see the [transition guide](docs/v2_transition.md#changed-parameters)
* A lot of public classes and functions have changed, see the [API documentation](http://opennmt.net/OpenNMT-tf/package/opennmt.html) for details
* TFRecord files generated with the `opennmt.inputters.write_sequence_record` function or the `onmt-ark-to-records` script are no longer compatible and should be re-generated

This version also changes the public API scope of the project:

* Only public symbols accessible from the top-level `opennmt` package and visible on the online documentation are now part of the public API and covered by backward compatibility guarantees
* The minimum required TensorFlow version is no longer part of the public API and can change in future versions

### New features

* Object-based layers extending `tf.keras.layers.Layer`
* Many new reusable modules and layers, see the [API documentation](http://opennmt.net/OpenNMT-tf/package/opennmt.html)
* Replace `tf.estimator` by custom loops for more control and clearer execution path
* Multi-GPU training with `tf.distribute`
* Support GZIP compressed datasets
* `eval` run type accepts `--features_file` and `--labels_file` to evaluate files other than the ones defined in the YAML configuration
* Accept `with_alignments: soft` to output soft alignments in inference or scoring
* `dropout` can be configured in the YAML configuration to override the model values

### Fixes and improvements

<<<<<<< HEAD
* Code and design simplification following TensorFlow 2.0 changes
* Improve logging during training
* Log level configuration also controls TensorFlow C++ logs
* All public classes and functions are now properly accessible from the root package `opennmt`
* Fix dtype error after updating the vocabulary of an averaged checkpoint
* When updating vocabularies, weights of new words are randomly initialized instead of a zero initialized

### Missing features

Some features available in OpenNMT-tf v1 were removed or are temporarily missing in this v2 release. If you relied on some of them, please open an issue to track future support or find workarounds.

* Asynchronous distributed training
* Horovod integration
* Adafactor optimizer
* Global parameter initialization strategy (a Glorot/Xavier uniform initialization is used by default)
* Automatic SavedModel export on evaluation
* Average attention network
=======
## [1.25.0](https://github.com/OpenNMT/OpenNMT-tf/releases/tag/v1.25.0) (2019-09-13)

### New features

* [Contrastive learning](https://www.aclweb.org/anthology/P19-1623) to reduce word omission errors
>>>>>>> deb4175c

## [1.24.1](https://github.com/OpenNMT/OpenNMT-tf/releases/tag/v1.24.1) (2019-08-29)

### Fixes and improvements

* Fix NaN and inf values when using mixed precision and gradient clipping

## [1.24.0](https://github.com/OpenNMT/OpenNMT-tf/releases/tag/v1.24.0) (2019-06-26)

### New features

* Coverage penalty during beam search
* `freeze_variables` parameters to not update selected weights

### Fixes and improvements

* Improve length penalty correctness

## [1.23.1](https://github.com/OpenNMT/OpenNMT-tf/releases/tag/v1.23.1) (2019-06-07)

### Fixes and improvements

* Fix invalid offset in alignment vectors
* Remove debug print in noise module

## [1.23.0](https://github.com/OpenNMT/OpenNMT-tf/releases/tag/v1.23.0) (2019-05-30)

### New features

* Support applying noise on the decoding output ("beam+noise" strategy from [Edunov et al. 2018](https://arxiv.org/abs/1808.09381))

### Fixes and improvements

* Fix crash on TensorFlow 1.14 due to an [API change](https://github.com/tensorflow/tensorflow/issues/29024)
* Fix unexpected number of hypotheses returned by exported models: by default only the best is returned and the number should be configured by either `params/num_hypotheses` or `infer/n_best`
* Do not require setting an external evaluator when saving evaluation predictions
* Write external evaluators summaries in a separate directory to avoid interfering with BestExporter

## [1.22.2](https://github.com/OpenNMT/OpenNMT-tf/releases/tag/v1.22.2) (2019-05-17)

### Fixes and improvements

* Update PyYAML to 5.1 and silence warnings
* Reduce default visible memory for batch size auto-tuning to handle larger memory usage variations during training

## [1.22.1](https://github.com/OpenNMT/OpenNMT-tf/releases/tag/v1.22.1) (2019-04-29)

### Fixes and improvements

* Fix usage of `--checkpoint_path` during training
* Fix embedding sharing with a `ParallelInputter` as input

## [1.22.0](https://github.com/OpenNMT/OpenNMT-tf/releases/tag/v1.22.0) (2019-04-06)

### New features

* Unified dynamic decoding implementation
* Support random sampling during beam search

### Fixes and improvements

* More than 3x faster beam search decoding
* Improve correctness of alignment vectors for the other hypotheses

## [1.21.7](https://github.com/OpenNMT/OpenNMT-tf/releases/tag/v1.21.7) (2019-03-20)

### Fixes and improvements

* Fix error when sharing target embedding and softmax weights
* Run checkpoint utilities in a separate graph to avoid possible variables collision

## [1.21.6](https://github.com/OpenNMT/OpenNMT-tf/releases/tag/v1.21.6) (2019-03-12)

### Fixes and improvements

* Fix inputter initialization from the configuration file: fields such as `source_tokenization`, `target_embedding`, etc. were ignored in 1.21.0.

## [1.21.5](https://github.com/OpenNMT/OpenNMT-tf/releases/tag/v1.21.5) (2019-03-11)

### Fixes and improvements

* Fix compatibility issue with legacy TensorFlow 1.4
* Fix inference of language models
* Fix inference error when using `replace_unknown_target` and the alignment vector was empty

## [1.21.4](https://github.com/OpenNMT/OpenNMT-tf/releases/tag/v1.21.4) (2019-03-07)

### Fixes and improvements

* Fix error during manual model export

## [1.21.3](https://github.com/OpenNMT/OpenNMT-tf/releases/tag/v1.21.3) (2019-03-06)

### Fixes and improvements

* Fix multi GPU training: some variables were not correctly reused when building the graph for other devices

## [1.21.2](https://github.com/OpenNMT/OpenNMT-tf/releases/tag/v1.21.2) (2019-03-05)

### Fixes and improvements

* Fix checkpoint restore during evaluation when using a `PositionEmbedder` or a `DenseBridge` in the decoder
* Fix inputters parameter sharing: shared variables were overriden when the layer was invoked (requires retraining)

## [1.21.1](https://github.com/OpenNMT/OpenNMT-tf/releases/tag/v1.21.1) (2019-03-04)

### Fixes and improvements

* Allow configuring `tagging_scheme` in the data configuration
* Fix dimension mismatch when using `replace_unknown_target`

## [1.21.0](https://github.com/OpenNMT/OpenNMT-tf/releases/tag/v1.21.0) (2019-03-01)

### New features

* New experimental model type `LanguageModel` to train generative language models (see the example [GPT-2 configuration](https://github.com/OpenNMT/OpenNMT-tf/blob/master/config/models/gpt_2.py)). The usage is the same as a sequence to sequence model except that "labels" data should not be set.
* `cosine_annealing` learning rate decay
* `weight_decay` parameter to apply decoupled weight decay regularization (as described in [Loshchilov et al. 2017](https://arxiv.org/abs/1711.05101))
* `sampling_temperature` parameter to control the randomness of the generation

### Fixes and improvements

* Improve correctness of `MeanEncoder` for variable lengths inputs (requires TensorFlow 1.13+)
* Internal refactoring and changes to prepare for 2.0 transition

## [1.20.1](https://github.com/OpenNMT/OpenNMT-tf/releases/tag/v1.20.1) (2019-02-22)

### Fixes and improvements

* Fix `score` run type that was broken after some internal refactoring

## [1.20.0](https://github.com/OpenNMT/OpenNMT-tf/releases/tag/v1.20.0) (2019-02-15)

### New features

* More embeddings sharing combinations:
  * Share embeddings of multi source inputs (set `share_parameters=True` to `ParallelInputter`)
  * Share target embeddings and softmax weights (set `share_embeddings=onmt.models.EmbeddingsSharingLevel.TARGET` to a seq2seq model)
  * Share all embeddings (set `share_embeddings=onmt.models.EmbeddingsSharingLevel.ALL` to a seq2seq model, see the example model in `config/models/transformer_shared_embedding.py`)
* Support converting SentencePiece vocabularies in `onmt-build-vocab`

### Fixes and improvements

* Remove the `--dtype` option of `onmt-ark-to-records`: this is considered a bug fix as the records should always be saved in float32
* Fix output dtype of `SequenceRecordInputter` which was always float32
* Fix guided alignment training for TensorFlow versions older than 1.11
* Refactor the `Inputter` API
* Increase coverage of TensorFlow 2.0 tests and remove temporary namespace `opennmt.v2`

## [1.19.2](https://github.com/OpenNMT/OpenNMT-tf/releases/tag/v1.19.2) (2019-02-13)

### Fixes and improvements

* Fix error when passing the tokenization configuration as a file in the training configuration

## [1.19.1](https://github.com/OpenNMT/OpenNMT-tf/releases/tag/v1.19.1) (2019-02-13)

### Fixes and improvements

* Revert default model exporter to "last" because "best" is causing issues for some users

## [1.19.0](https://github.com/OpenNMT/OpenNMT-tf/releases/tag/v1.19.0) (2019-02-08)

### New features

* Experimental [Horovod](https://github.com/uber/horovod) support
* Experimental `opennmt.v2` namespace that will expose modules compatible with TensorFlow 2.0
* [`sacreBLEU`](https://github.com/mjpost/sacreBLEU) external evaluator (requires Python 3)
* Simplify configuration of non structural arguments: tokenization and pretrained embedding can now be configured in the YAML file directly

### Fixes and improvements

* In distributed training, only the master should save checkpoints
* Clarify loggging of training throughput, use source/target terminology instead of features/labels
* Do not save the learning rate and words per second counters in the checkpoints

## [1.18.0](https://github.com/OpenNMT/OpenNMT-tf/releases/tag/v1.18.0) (2019-02-01)

### New features

* Argument `--size_multiple` to the `onmt-build-vocab` script to constrain the vocabulary size used during the training
* `TransformerBigFP16` in model catalog

### Fixes and improvements

* Improve FP16 training speed by making the batch size a multiple of 8
* In training logs, dump final run configuration in YAML format instead of JSON

## [1.17.1](https://github.com/OpenNMT/OpenNMT-tf/releases/tag/v1.17.1) (2019-01-21)

### Fixes and improvements

* Fix offset in alignment vectors introduced by the `<s>` special token
* Fix crash when using the AdafactorOptimizer and setting beta1

## [1.17.0](https://github.com/OpenNMT/OpenNMT-tf/releases/tag/v1.17.0) (2019-01-10)

### New features

* Experimental batch size autotuning: automatically find the largest supported batch size based on the current configuration and available memory (for token-based batch type only)
* `effective_batch_size` training parameter to automatically configure gradients accumulation based on the current batch size and the number of training replicas
* Add `var_list` argument to the `optimize_loss` function
* `save_checkpoints_secs` training parameter as an alternative to `save_checkpoints_steps`

### Fixes and improvements

* Change default model exporter to ["best"](https://www.tensorflow.org/api_docs/python/tf/estimator/BestExporter) for compatible TensorFlow versions

## [1.16.0](https://github.com/OpenNMT/OpenNMT-tf/releases/tag/v1.16.0) (2018-12-21)

### New features

* `rnmtplus_decay` learning rate decay function described in [Chen et al. 2018](https://arxiv.org/abs/1804.09849)

### Fixes and improvements

* Fix error when exporting models containing a `SequenceRecordInputter`
* Fix error when using `rsqrt_decay`
* Step logging should respect `save_summary_steps` even when gradients accumulation is used

## [1.15.0](https://github.com/OpenNMT/OpenNMT-tf/releases/tag/v1.15.0) (2018-11-30)

### New features

* Parameter `sampling_topk` to sample predictions from the output distribution (from [Edunov et al. 2018](https://arxiv.org/abs/1808.09381))

### Fixes and improvements

* Checkpoint utilities now save a relative path instead of absolute in the generated checkpoint state
* Fix error on missing configuration fields that should be optional
* Fix error on gradient accumulation in TensorFlow versions <= 1.9
* Fix optimizer variable names mismatch introduced by gradient accumulation which prevented to continue from an existing checkpoint trained without

## [1.14.1](https://github.com/OpenNMT/OpenNMT-tf/releases/tag/v1.14.1) (2018-11-28)

### Fixes and improvements

* Fix inference error when using parallel inputs and the parameter `bucket_width`
* Fix size mismatch error when decoding from multi-source models

## [1.14.0](https://github.com/OpenNMT/OpenNMT-tf/releases/tag/v1.14.0) (2018-11-22)

### New features

* Multi source Transformer architecture with serial attention layers (see the [example model configuration](https://github.com/OpenNMT/OpenNMT-tf/blob/master/config/models/multi_source_transformer.py))
* Inference now accepts the parameter `bucket_width`: if set, the data will be sorted by length to increase the translation efficiency. The predictions will still be outputted in order as they are available. (Enabled by default when using automatic configuration.)

### Fixes and improvements

* Improve greedy decoding speed (up to 50% faster)
* When using `onmt-update-vocab` with the `merge` directive, updated vocabulary files will be saved in the output directory alongside the updated checkpoint

## [1.13.1](https://github.com/OpenNMT/OpenNMT-tf/releases/tag/v1.13.1) (2018-11-19)

### Fixes and improvements

* Fix error when building an inference graph including a `DenseBridge`

## [1.13.0](https://github.com/OpenNMT/OpenNMT-tf/releases/tag/v1.13.0) (2018-11-14)

### New features

* RNMT+ decoder
* Parameter `gradients_accum` to accumulate gradients and delay parameters update
* Expose lower-level decoder APIs:
  * `Decoder.step_fn`: returns a callable and an initial state to run step by step decoding
  * `Decoder.decode_from_inputs`: decodes from full inputs (e.g. embeddings)

### Fixes and improvements

* Make learning rate decay configuration more generic: parameters can be set via a `decay_params` map which allows using more meaningful parameters name (see this [example configurations](https://github.com/OpenNMT/OpenNMT-tf/blob/master/config/optim/adam_with_noam_decay.yml))
* By default, auto-configured Transformer models will accumulate gradients to simulate a training with 8 synchronous replicas (e.g. if you train with 4 GPUs, the gradients of 2 consecutive steps will be accumulated)

## [1.12.0](https://github.com/OpenNMT/OpenNMT-tf/releases/tag/v1.12.0) (2018-11-07)

### New features

* The command line argument `--checkpoint_path` can be used to load the weights of an existing checkpoint while starting from a fresh training state (i.e. with new learning rate schedule and optimizer variables)
* Parameter `minimum_decoding_length` to constrain the minimum length of decoded sequences

### Fixes and improvements

* Major refactoring of dynamic decoding internals: decoding loops are now shared between all decoders that should only implement a step function
* Move event files of external evaluators to the `eval/` subdirectory
* Report non normalized hypotheses score for clarity

## [1.11.0](https://github.com/OpenNMT/OpenNMT-tf/releases/tag/v1.11.0) (2018-10-24)

### New features

* `onmt-convert-checkpoint` script to convert checkpoints from one data type to another (e.g. train with FP16 but export in FP32)
* Additional output options for the `score` run type:
  * `with_token_level` to output the score of each token
  * `with_alignments` to output the source-target alignments
* Display the package version by running `onmt-main -v`

### Fixes and improvements

* Fix error in `SelfAttentionDecoder` when `memory` is not defined (e.g. in LM tasks)
* Fix `UnicodeDecodeError` when printing predictions on the standard output in Docker containers
* Force `onmt-update-vocab` script to run on CPU
* Raise error if distributed training is configured but the `train_and_eval` run type is not used

## [1.10.1](https://github.com/OpenNMT/OpenNMT-tf/releases/tag/v1.10.1) (2018-10-15)

### Fixes and improvements

* Fix possible error when loading checkpoints without `--model_type` or `--model` after updating to a newer OpenNMT-tf version. The saved model description is now more future-proof regarding model class updates.
* Fix embedding visualization when the vocabulary file is stored in the model directory or when a joint vocabulary is used
* Improve encoder/decoder states compatibility check

## [1.10.0](https://github.com/OpenNMT/OpenNMT-tf/releases/tag/v1.10.0) (2018-10-11)

### New features

* `--auto_config` flag to use automatic training configuration values (e.g. optimizer, learning rate, batch size). For compatible models, the automatic values aim to deliver solid performance out of the box.
* Include all tokenization assets in exported models

### Fixes and improvements

* Fix type error during evaluation and inference of FP16 Transformer models
* Update the [model serving example](https://github.com/OpenNMT/OpenNMT-tf/tree/master/examples/serving) to use a real pretrained model with the TensorFlow Serving 1.11 GPU Docker image
* Small training speed improvement when the optimizer implements sparse updates
* Revise some default configuration values:
  * change `bucket_width` default value to 1 (from 5)
  * change inference `batch_size` default value to 16 (from 1)

## [1.9.0](https://github.com/OpenNMT/OpenNMT-tf/releases/tag/v1.9.0) (2018-10-05)

### New features

* Mixed precision training of Transformer models
* Command line option `--export_dir_base` to configure the destination directory of manually exported models

### Fixes and improvements

* Fix error when loading model configuration containing the `OpenNMTTokenizer` tokenizer
* Include `OpenNMTTokenizer` subword models in the graph assets

## [1.8.1](https://github.com/OpenNMT/OpenNMT-tf/releases/tag/v1.8.1) (2018-09-28)

### Fixes and improvements

* Fix backward incompatible change made to `Model.__call__` output types

## [1.8.0](https://github.com/OpenNMT/OpenNMT-tf/releases/tag/v1.8.0) (2018-09-25)

### New features

* Guided alignment for models using `SelfAttentionDecoder` and `AttentionalRNNDecoder`
* `with_scores` inference option to also output the prediction score
* `with_alignments` inference option to also output the source-target alignments

### Fixes and improvements

* `SelfAttentionDecoder` defines the first attention head of the last layer as its source-target attention vector

## [1.7.0](https://github.com/OpenNMT/OpenNMT-tf/releases/tag/v1.7.0) (2018-08-07)

### New features

* Command line option `--session_config` to configure TensorFlow session parameters (see the "Configuration" documentation)
* `share_embeddings` argument to `SequenceToSequence` models to configure the level of embeddings sharing

### Fixes and improvements

* Fix error when using `--data_dir` and parallel inputs in the data configuration
* Fix TensorFlow 1.9+ compatibility issue when using `MultiplyReducer`
* Better support of other filesystems (HDFS, S3, etc.) for the model directory and data files

## [1.6.2](https://github.com/OpenNMT/OpenNMT-tf/releases/tag/v1.6.2) (2018-07-14)

### Fixes and improvements

* Fix invalid scheduled sampling implementation with RNN decoders
* Fix possible "Data loss: Invalid size in bundle entry" error when loading an averaged checkpoint
* Fix `PyramidalEncoder` error when input lengths are smaller than the total reduction factor

## [1.6.1](https://github.com/OpenNMT/OpenNMT-tf/releases/tag/v1.6.1) (2018-07-11)

### Fixes and improvements

* Fix error when initialiazing the ROUGE evaluator
* Improve Transformer models performance:
  * fix performance regression of `tf.layers.conv1d` on TensorFlow 1.7+ (+20%)
  * better caching during decoding (+15%)

## [1.6.0](https://github.com/OpenNMT/OpenNMT-tf/releases/tag/v1.6.0) (2018-07-05)

### New features

* New model exporter types:
  * `best` to export a new model only if it achieves the best evaluation loss so far (requires TensorFlow 1.9+)
  * `final` to only export the model at the end of the training
* Script and API to map a checkpoint to new vocabularies while keeping the trained weights of common words

### Fixes and improvements

* Fix error when reloading models with target pretrained embeddings
* Fix error message when the number of requested GPUs is incompatible with the number of visible devices
* Fix error when continuing the training from an averaged checkpoint
* Re-introduce `rouge` as a dependency since its installation is now fixed
* Make code forward compatible with future `pyonmttok` options

## [1.5.0](https://github.com/OpenNMT/OpenNMT-tf/releases/tag/v1.5.0) (2018-06-08)

### New features

* `MultistepAdamOptimizer` to simulate trainings with large batch size (credits to Tensor2Tensor, requires TensorFlow 1.6+)
* `--log_prediction_time` flag to summarize inference execution time:
  * total prediction time
  * average prediction time
  * tokens per second
* Training option `average_last_checkpoints` to automatically average checkpoints at the end of the training
* Command line options `--{inter,intra}_op_parallelism_threads` to control the level of CPU parallelism
* [*experimental*] Average attention network ([Zhang et al. 2018](https://arxiv.org/abs/1805.00631)) in the Transformer decoder

### Fixes and improvements

* Fix possible error when training RNN models with in-graph replication (time dimension mismatch)
* Fix error when the set vocabulary file is in the model directory

## [1.4.1](https://github.com/OpenNMT/OpenNMT-tf/releases/tag/v1.4.1) (2018-05-25)

### Fixes and improvements

* Make `rouge` an optional dependency to avoid install error in a fresh environment

## [1.4.0](https://github.com/OpenNMT/OpenNMT-tf/releases/tag/v1.4.0) (2018-05-25)

### New features

* `score` run type to score existing predictions
* ROUGE external evaluator for summarization
* `CharRNNEmbedder` that runs a RNN layer over character embeddings
* High level APIs for efficient data pipelines (see `utils.data.{training,inference}_pipeline`)

### Fixes and improvements

* Add more control over model export after evaluation with the `exporters` option
* Allow `JoinReducer` to be used on the `ParallelEncoder` output

## [1.3.0](https://github.com/OpenNMT/OpenNMT-tf/releases/tag/v1.3.0) (2018-05-14)

### New features

* RNMT+ encoder
* L1, L2, and L1 L2 regularization penalties (see `regularization` parameter)
* Support additional post processing layers in `ParallelEncoder`:
  * `outputs_layer_fn` applied on each encoder outputs
  * `combined_output_layer_fn` applied on the combined output

### Fixes and improvements

* Fix `SequenceClassifier` "last" encoding for variable length sequences

## [1.2.0](https://github.com/OpenNMT/OpenNMT-tf/releases/tag/v1.2.0) (2018-04-28)

### New features

* Return alignment history when decoding from an `AttentionalRNNDecoder` (requires TensorFlow 1.8+ when decoding with beam search)
* Boolean parameter `replace_unknown_target` to replace unknown target tokens by the source token with the highest attention (requires a decoder that returns the alignment history)
* Support for arbitrary transition layers in `SequentialEncoder`

### Fixes and improvements

* Fix sequence reduction when the maximum sequence length is not equal to the tensor time dimension (e.g. when splitting a batch for multi-GPU training)
* The number of prefetched batches is automatically tuned when `prefetch_buffer_size` is not set (for TensorFlow 1.8+)

## [1.1.0](https://github.com/OpenNMT/OpenNMT-tf/releases/tag/v1.1.0) (2018-04-12)

### New features

* Update the OpenNMT tokenizer to 1.3.0 and use its Python package instead of requiring a manual compilation (Linux only)
* Include a catalog of models in the library package and allow model selection with the `--model_type` command line option

### Fixes and improvements

* Fix error when using FP16 and an `AttentionMechanism` module (for TensorFlow 1.5+)
* Manual export will remove default-valued attributes from the NodeDefs (for TensorFlow 1.6+)
* Silence some deprecation warnings with recent TensorFlow versions
* Training option `sample_buffer_size` now accepts special values:
  * `0` or `null` to disable shuffling
  * `-1` to create a buffer with the same size as the training dataset

## [1.0.3](https://github.com/OpenNMT/OpenNMT-tf/releases/tag/v1.0.3) (2018-04-02)

### Fixes and improvements

* Make `Runner.export` return the path to the export directory
* Fix and update `setup.py` to support `pip` installation

## [1.0.2](https://github.com/OpenNMT/OpenNMT-tf/releases/tag/v1.0.2) (2018-03-28)

### Fixes and improvements

* Fix the encoder state structure when RNN encoders are combined (e.g. in `SequentialEncoder`)
* Fix `CharConvEmbedder` error on empty sequences
* Fix `Adafactor` crash on sparse updates, automatically fallback to dense updates instead
* Improve the Transformer decoder mask construction (up to 10% speedup during training)

## [1.0.1](https://github.com/OpenNMT/OpenNMT-tf/releases/tag/v1.0.1) (2018-03-14)

### Fixes and improvements

* Fix undefined `xrange` error in `utils/beam_search.py` when using Python 3

## [1.0.0](https://github.com/OpenNMT/OpenNMT-tf/releases/tag/v1.0.0) (2018-03-14)

Initial stable release.<|MERGE_RESOLUTION|>--- conflicted
+++ resolved
@@ -44,7 +44,6 @@
 
 ### Fixes and improvements
 
-<<<<<<< HEAD
 * Code and design simplification following TensorFlow 2.0 changes
 * Improve logging during training
 * Log level configuration also controls TensorFlow C++ logs
@@ -62,13 +61,12 @@
 * Global parameter initialization strategy (a Glorot/Xavier uniform initialization is used by default)
 * Automatic SavedModel export on evaluation
 * Average attention network
-=======
+
 ## [1.25.0](https://github.com/OpenNMT/OpenNMT-tf/releases/tag/v1.25.0) (2019-09-13)
 
 ### New features
 
 * [Contrastive learning](https://www.aclweb.org/anthology/P19-1623) to reduce word omission errors
->>>>>>> deb4175c
 
 ## [1.24.1](https://github.com/OpenNMT/OpenNMT-tf/releases/tag/v1.24.1) (2019-08-29)
 
