--- conflicted
+++ resolved
@@ -42,7 +42,6 @@
 
 ### Fixes and improvements
 
-<<<<<<< HEAD
 * Code and design simplification following TensorFlow 2.0 changes
 * Improve logging during training
 * Log level configuration also controls TensorFlow C++ logs
@@ -59,13 +58,12 @@
 * Weight decay optimizer
 * Global parameter initialization strategy
 * Automatic SavedModel export on evaluation
-=======
+
 ## [1.24.1](https://github.com/OpenNMT/OpenNMT-tf/releases/tag/v1.24.1) (2019-08-29)
 
 ### Fixes and improvements
 
 * Fix NaN and inf values when using mixed precision and gradient clipping
->>>>>>> 1054f6f5
 
 ## [1.24.0](https://github.com/OpenNMT/OpenNMT-tf/releases/tag/v1.24.0) (2019-06-26)
 
