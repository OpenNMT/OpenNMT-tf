from setuptools import setup, find_packages

tests_require = [
    "parameterized",
    "nose2"
]

setup(
    name="OpenNMT-tf",
<<<<<<< HEAD
    version="1.19.2",
=======
    version="1.20.0",
>>>>>>> 1b1396a8
    license="MIT",
    description="Neural machine translation and sequence learning using TensorFlow",
    author="OpenNMT",
    author_email="guillaume.klein@opennmt.net",
    url="http://opennmt.net",
    classifiers=[
        "Development Status :: 5 - Production/Stable",
        "Intended Audience :: Developers",
        "Intended Audience :: Science/Research",
        "License :: OSI Approved :: MIT License",
        "Programming Language :: Python :: 2",
        "Programming Language :: Python :: 2.7",
        "Programming Language :: Python :: 3",
        "Programming Language :: Python :: 3.4",
        "Programming Language :: Python :: 3.5",
        "Programming Language :: Python :: 3.6",
        "Topic :: Scientific/Engineering :: Artificial Intelligence"
    ],
    project_urls={
        "Documentation": "http://opennmt.net/OpenNMT-tf/",
        "Forum": "http://forum.opennmt.net/",
        "Gitter": "https://gitter.im/OpenNMT/OpenNMT-tf",
        "Source": "https://github.com/OpenNMT/OpenNMT-tf/"
    },
    keywords="tensorflow opennmt nmt neural machine translation",
    install_requires=[
        "pyonmttok>=1.5.0,<2;platform_system=='Linux'",
        "pyyaml",
        "rouge==0.3.1",
        "sacrebleu==1.*;python_version>='3.0'"
    ],
    extras_require={
        "tests": tests_require,
        "tensorflow": ["tensorflow>=1.4.0,<2"],
        "tensorflow_gpu": ["tensorflow-gpu>=1.4.0,<2"]
    },
    tests_require=tests_require,
    test_suite="nose2.collector.collector",
    packages=find_packages(exclude=["bin", "*.tests"]),
    package_data={
        "opennmt": [
            "../third_party/multi-bleu.perl",
            "../third_party/multi-bleu-detok.perl"]
    },
    entry_points={
        "console_scripts": [
            "onmt-ark-to-records=opennmt.bin.ark_to_records:main",
            "onmt-average-checkpoints=opennmt.bin.average_checkpoints:main",
            "onmt-build-vocab=opennmt.bin.build_vocab:main",
            "onmt-convert-checkpoint=opennmt.bin.convert_checkpoint:main",
            "onmt-detokenize-text=opennmt.bin.detokenize_text:main",
            "onmt-main=opennmt.bin.main:main",
            "onmt-merge-config=opennmt.bin.merge_config:main",
            "onmt-tokenize-text=opennmt.bin.tokenize_text:main",
            "onmt-update-vocab=opennmt.bin.update_vocab:main",
        ],
    }
)<|MERGE_RESOLUTION|>--- conflicted
+++ resolved
@@ -7,11 +7,7 @@
 
 setup(
     name="OpenNMT-tf",
-<<<<<<< HEAD
-    version="1.19.2",
-=======
     version="1.20.0",
->>>>>>> 1b1396a8
     license="MIT",
     description="Neural machine translation and sequence learning using TensorFlow",
     author="OpenNMT",
